--- conflicted
+++ resolved
@@ -1,87 +1,3 @@
-<<<<<<< HEAD
-# The strings sets originate from: C.M. Conway, M.H. Christiansen
-# Statistical learning within and between modalities: pitting abstract against stimulus-specific representations
-# Psychol Sci, 17 (2006), pp. 905-912
-
-# Experiment 3B
-
-# Two AGL's were used at the same time, both AGL's consisted of different sounds but a comparable structure.
-# the habituation string from both grammars were shown during habituation phase.
-
-# During the test phase one type of sounds was used for both grammar, the sound decides which grammar is the correct
-# So if sound B is used during the test phase then AGL B is the correct AGl.
-
-# In this file grammar B was the right one during the testing phase.
-
-readingframe: 1
-
-#A_tokens:      # grammar A tokens
-#    - VOT: a
-#    - PEL: b
-#    - JIC: c
-#    - RUD: d
-#    - DAK: e
-
-#B_tokens:      # grammar B tokens
-#    - TOOD: x
-#    - JEEN: m
-#    - GENS: v
-#    - TAM: t
-#    - LEB: r
-
-strings:
-    - Hab_a_1:          aac
-    - Hab_a_2:          bcbc
-    - Hab_a_3:          bbdac
-    - Hab_a_4:          aeaec
-    - Hab_a_5:          bbdaec
-    - Hab_a_6:          aeeaec
-    - Hab_a_7:          bcccbc
-    - Hab_a_8:          bbdeeac
-    - Hab_a_9:          aeaedac
-    - Hab_b_1:          xxm
-    - Hab_b_2:          vtrm
-    - Hab_b_3:          vvrxm
-    - Hab_b_4:          xttxm
-    - Hab_b_5:          xmrtrm
-    - Hab_b_6:          vrrtrm
-    - Hab_b_7:          xmrrtrm
-    - Hab_b_8:          vrvrtxm
-    - Hab_b_9:          vrrvrxm
-    - Novel_1:          xtxm
-    - Novel_2:          vrtrm
-    - Novel_3:          xtmxrm
-    - Novel_4:          vrvrxm
-    - Novel_5:          vvrtxm
-    - Novel_6:          xmvrxm
-    - Novel_7:          xmvrtxm
-    - Novel_8:          xmvrtxm
-    - Novel_9:          vvrttxm
-    - Novel_9:          xmrvrxm
-    - Viol_1:           vtvm
-    - Viol_2:           vvtm
-    - Viol_3:           xmmxm
-    - Viol_4:           vttvm
-    - Viol_5:           vtttvm
-    - Viol_6:           vvtrvm
-    - Viol_7:           vtttvtm
-    - Viol_8:           xxrtvtm
-    - Viol_9:           xmxrtvm
-    - Viol_10:          xmmxrvm
-
-
-categories:
-    Hab_A: [Hab_a_1, Hab_a_2, Hab_a_3, Hab_a_4, Hab_a_5, Hab_a_6, Hab_a_7, Hab_a_8, Hab_a_9] # habituation strings from grammar A
-    Hab_B: [Hab_b_1, Hab_b_2, Hab_b_3, Hab_b_4, Hab_b_5, Hab_b_6, Hab_b_7, Hab_b_8, Hab_b_9] # habituation strings from grammar B
-    Novel: [Novel_1, Novel_2, Novel_3, Novel_4, Novel_5, Novel_6, Novel_7, Novel_8, Novel_9, Novel_10]         # Novel correct test strings for set grammar B
-    Viol: [Viol_1, Viol_2, Viol_3, Viol_4, Viol_5, Viol_6, Viol_7, Viol_8, Viol_9, Viol_10]         # Violating strings on the basis of grammar B
-
-tokenduration: 500
-
-tokenintervalduration: 100
-
-stringinterval: 1700
-=======
 # The strings sets originate from: C.M. Conway, M.H. Christiansen
 # Statistical learning within and between modalities: pitting abstract against stimulus-specific representations
 # Psychol Sci, 17 (2006), pp. 905-912
@@ -163,5 +79,4 @@
 
 # tokenintervalduration: 100
 
-# stringinterval: 1700
->>>>>>> 348e35c6
+# stringinterval: 1700